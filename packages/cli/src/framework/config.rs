--- conflicted
+++ resolved
@@ -96,11 +96,7 @@
                         chain_id: "osmo-test-4".into(),
                         network_variant: NetworkVariant::Shared,
                         grpc_endpoint: "https://grpc-test.osmosis.zone:443".into(),
-<<<<<<< HEAD
-                        rpc_endpoint: "https://rpc-test.osmosis.zone".into(),
-=======
                         rpc_endpoint: "https://rpc-test.osmosis.zone:443".into(),
->>>>>>> 4afc6d63
                     }
                 ),
                 (
